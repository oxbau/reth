--- conflicted
+++ resolved
@@ -81,16 +81,10 @@
             }
         };
 
-<<<<<<< HEAD
-        let mut inner_env = Environment::new();
-
         // Note: We set max dbs to 256 here to allow for custom tables. This needs to be set on
         // environment creation.
         debug_assert!(Tables::ALL.len() <= 256, "number of tables exceed max dbs");
         inner_env.set_max_dbs(256);
-=======
-        inner_env.set_max_dbs(Tables::ALL.len());
->>>>>>> 9b1416b4
         inner_env.set_geometry(Geometry {
             // Maximum database size of 4 terabytes
             size: Some(0..(4 * TERABYTE)),
