--- conflicted
+++ resolved
@@ -1,11 +1,6 @@
 use crate::{
-<<<<<<< HEAD
-    bundle_state::{BundleStateInit, BundleStateWithReceipts, RevertsInit},
+    bundle_state::{BundleStateInit, BundleStateWithReceipts, HashedStateChanges, RevertsInit},
     providers::{database::metrics, SnapshotProvider, SnapshotWriter},
-=======
-    bundle_state::{BundleStateInit, BundleStateWithReceipts, HashedStateChanges, RevertsInit},
-    providers::{database::metrics, SnapshotProvider},
->>>>>>> b6e260ef
     traits::{
         AccountExtReader, BlockSource, ChangeSetReader, ReceiptProvider, StageCheckpointWriter,
     },
