//! Main `stage` command
//!
//! Stage debugging tool
use crate::{
    args::{
        get_secret_key,
        utils::{chain_help, chain_spec_value_parser, SUPPORTED_CHAINS},
        DatabaseArgs, NetworkArgs, StageEnum,
    },
    dirs::{DataDirPath, MaybePlatformPath},
    prometheus_exporter,
    version::SHORT_VERSION,
};
use clap::Parser;
use reth_beacon_consensus::BeaconConsensus;
use reth_config::Config;
use reth_db::init_db;
use reth_downloaders::bodies::bodies::BodiesDownloaderBuilder;
use reth_primitives::ChainSpec;
use reth_provider::{ProviderFactory, StageCheckpointReader, StageCheckpointWriter};
use reth_stages::{
    stages::{
        AccountHashingStage, BodyStage, ExecutionStage, ExecutionStageThresholds,
        IndexAccountHistoryStage, IndexStorageHistoryStage, MerkleStage, SenderRecoveryStage,
        StorageHashingStage, TransactionLookupStage,
    },
<<<<<<< HEAD
    ExecInput, ExecOutput, Stage, UnwindInput, UnwindOutput,
=======
    ExecInput, Stage, StageExt, UnwindInput,
>>>>>>> 7c148b41
};
use std::{any::Any, net::SocketAddr, path::PathBuf, sync::Arc};
use tracing::*;

/// `reth stage` command
#[derive(Debug, Parser)]
pub struct Command {
    /// The path to the configuration file to use.
    #[arg(long, value_name = "FILE", verbatim_doc_comment)]
    config: Option<PathBuf>,

    /// The path to the data dir for all reth files and subdirectories.
    ///
    /// Defaults to the OS-specific data directory:
    ///
    /// - Linux: `$XDG_DATA_HOME/reth/` or `$HOME/.local/share/reth/`
    /// - Windows: `{FOLDERID_RoamingAppData}/reth/`
    /// - macOS: `$HOME/Library/Application Support/reth/`
    #[arg(long, value_name = "DATA_DIR", verbatim_doc_comment, default_value_t)]
    datadir: MaybePlatformPath<DataDirPath>,

    /// The chain this node is running.
    ///
    /// Possible values are either a built-in chain or the path to a chain specification file.
    #[arg(
        long,
        value_name = "CHAIN_OR_PATH",
        long_help = chain_help(),
        default_value = SUPPORTED_CHAINS[0],
        value_parser = chain_spec_value_parser
    )]
    chain: Arc<ChainSpec>,

    /// Enable Prometheus metrics.
    ///
    /// The metrics will be served at the given interface and port.
    #[clap(long, value_name = "SOCKET")]
    metrics: Option<SocketAddr>,

    /// The name of the stage to run
    #[arg(value_enum)]
    stage: StageEnum,

    /// The height to start at
    #[arg(long)]
    from: u64,

    /// The end of the stage
    #[arg(long, short)]
    to: u64,

    /// Batch size for stage execution and unwind
    #[arg(long)]
    batch_size: Option<u64>,

    /// Normally, running the stage requires unwinding for stages that already
    /// have been run, in order to not rewrite to the same database slots.
    ///
    /// You can optionally skip the unwinding phase if you're syncing a block
    /// range that has not been synced before.
    #[arg(long, short)]
    skip_unwind: bool,

    #[clap(flatten)]
    network: NetworkArgs,

    #[clap(flatten)]
    db: DatabaseArgs,

    /// Commits the changes in the database. WARNING: potentially destructive.
    ///
    /// Useful when you want to run diagnostics on the database.
    // TODO: We should consider allowing to run hooks at the end of the stage run,
    // e.g. query the DB size, or any table data.
    #[arg(long, short)]
    commit: bool,

    /// Save stage checkpoints
    #[arg(long)]
    checkpoints: bool,
}

impl Command {
    /// Execute `stage` command
    pub async fn execute(self) -> eyre::Result<()> {
        // Raise the fd limit of the process.
        // Does not do anything on windows.
        fdlimit::raise_fd_limit();

        // add network name to data dir
        let data_dir = self.datadir.unwrap_or_chain_default(self.chain.chain);
        let config_path = self.config.clone().unwrap_or(data_dir.config_path());

        let config: Config = confy::load_path(config_path).unwrap_or_default();
        info!(target: "reth::cli", "reth {} starting stage {:?}", SHORT_VERSION, self.stage);

        // use the overridden db path if specified
        let db_path = data_dir.db_path();

        info!(target: "reth::cli", path = ?db_path, "Opening database");
        let db = Arc::new(init_db(db_path, self.db.log_level)?);
        info!(target: "reth::cli", "Database opened");

        let factory = ProviderFactory::new(Arc::clone(&db), self.chain.clone());
        let mut provider_rw = factory.provider_rw()?;

        if let Some(listen_addr) = self.metrics {
            info!(target: "reth::cli", "Starting metrics endpoint at {}", listen_addr);
            prometheus_exporter::serve(
                listen_addr,
                prometheus_exporter::install_recorder()?,
                Arc::clone(&db),
                metrics_process::Collector::default(),
            )
            .await?;
        }

        let batch_size = self.batch_size.unwrap_or(self.to - self.from + 1);

        let (mut exec_stage, mut unwind_stage): (Box<dyn Stage<_>>, Option<Box<dyn Stage<_>>>) =
            match self.stage {
                StageEnum::Bodies => {
                    let consensus = Arc::new(BeaconConsensus::new(self.chain.clone()));

                    let mut config = config;
                    config.peers.connect_trusted_nodes_only = self.network.trusted_only;
                    if !self.network.trusted_peers.is_empty() {
                        self.network.trusted_peers.iter().for_each(|peer| {
                            config.peers.trusted_nodes.insert(*peer);
                        });
                    }

                    let network_secret_path = self
                        .network
                        .p2p_secret_key
                        .clone()
                        .unwrap_or_else(|| data_dir.p2p_secret_path());
                    let p2p_secret_key = get_secret_key(&network_secret_path)?;

                    let default_peers_path = data_dir.known_peers_path();

                    let provider_factory =
                        Arc::new(ProviderFactory::new(db.clone(), self.chain.clone()));

                    let network = self
                        .network
                        .network_config(
                            &config,
                            self.chain.clone(),
                            p2p_secret_key,
                            default_peers_path,
                        )
                        .build(provider_factory.clone())
                        .start_network()
                        .await?;
                    let fetch_client = Arc::new(network.fetch_client().await?);

                    let stage = BodyStage::new(
                        BodiesDownloaderBuilder::default()
                            .with_stream_batch_size(batch_size as usize)
                            .with_request_limit(config.stages.bodies.downloader_request_limit)
                            .with_max_buffered_blocks_size_bytes(
                                config.stages.bodies.downloader_max_buffered_blocks_size_bytes,
                            )
                            .with_concurrent_requests_range(
                                config.stages.bodies.downloader_min_concurrent_requests..=
                                    config.stages.bodies.downloader_max_concurrent_requests,
                            )
                            .build(fetch_client, consensus.clone(), provider_factory),
                    );
                    (Box::new(stage), None)
                }
                StageEnum::Senders => (Box::new(SenderRecoveryStage::new(batch_size)), None),
                StageEnum::Execution => {
                    let factory = reth_revm::EvmProcessorFactory::new(self.chain.clone());
                    (
                        Box::new(ExecutionStage::new(
                            factory,
                            ExecutionStageThresholds {
                                max_blocks: Some(batch_size),
                                max_changes: None,
                                max_cumulative_gas: None,
                            },
                            config.stages.merkle.clean_threshold,
                            config.prune.map(|prune| prune.segments).unwrap_or_default(),
                        )),
                        None,
                    )
                }
                StageEnum::TxLookup => {
                    (Box::new(TransactionLookupStage::new(batch_size, None)), None)
                }
                StageEnum::AccountHashing => {
                    (Box::new(AccountHashingStage::new(1, batch_size)), None)
                }
                StageEnum::StorageHashing => {
                    (Box::new(StorageHashingStage::new(1, batch_size)), None)
                }
                StageEnum::Merkle => (
                    Box::new(MerkleStage::default_execution()),
                    Some(Box::new(MerkleStage::default_unwind())),
                ),
                StageEnum::AccountHistory => (Box::<IndexAccountHistoryStage>::default(), None),
                StageEnum::StorageHistory => (Box::<IndexStorageHistoryStage>::default(), None),
                _ => return Ok(()),
            };
        if let Some(unwind_stage) = &unwind_stage {
            assert!(exec_stage.type_id() == unwind_stage.type_id());
        }

        let checkpoint = provider_rw.get_stage_checkpoint(exec_stage.id())?.unwrap_or_default();

        let unwind_stage = unwind_stage.as_mut().unwrap_or(&mut exec_stage);

        let mut unwind = UnwindInput {
            checkpoint: checkpoint.with_block_number(self.to),
            unwind_to: self.from,
            bad_block: None,
        };

        if !self.skip_unwind {
            while unwind.checkpoint.block_number > self.from {
<<<<<<< HEAD
                let UnwindOutput { checkpoint } = unwind_stage.unwind(&provider_rw, unwind).await?;
                unwind.checkpoint = checkpoint;

                if self.checkpoints {
                    provider_rw.save_stage_checkpoint(unwind_stage.id(), checkpoint)?;
                }
=======
                let unwind_output = unwind_stage.unwind(&provider_rw, unwind)?;
                unwind.checkpoint = unwind_output.checkpoint;
>>>>>>> 7c148b41

                if self.commit {
                    provider_rw.commit()?;
                    provider_rw = factory.provider_rw()?;
                }
            }
        }

        let mut input = ExecInput {
            target: Some(self.to),
            checkpoint: Some(checkpoint.with_block_number(self.from)),
        };

        loop {
<<<<<<< HEAD
            let ExecOutput { checkpoint, done } = exec_stage.execute(&provider_rw, input).await?;
            input.checkpoint = Some(checkpoint);
=======
            exec_stage.execute_ready(input).await?;
            let output = exec_stage.execute(&provider_rw, input)?;

            input.checkpoint = Some(output.checkpoint);
>>>>>>> 7c148b41

            if self.checkpoints {
                provider_rw.save_stage_checkpoint(exec_stage.id(), checkpoint)?;
            }
            if self.commit {
                provider_rw.commit()?;
                provider_rw = factory.provider_rw()?;
            }

<<<<<<< HEAD
            if done {
=======
            if output.done {
>>>>>>> 7c148b41
                break
            }
        }

        Ok(())
    }
}<|MERGE_RESOLUTION|>--- conflicted
+++ resolved
@@ -24,11 +24,7 @@
         IndexAccountHistoryStage, IndexStorageHistoryStage, MerkleStage, SenderRecoveryStage,
         StorageHashingStage, TransactionLookupStage,
     },
-<<<<<<< HEAD
-    ExecInput, ExecOutput, Stage, UnwindInput, UnwindOutput,
-=======
-    ExecInput, Stage, StageExt, UnwindInput,
->>>>>>> 7c148b41
+    ExecInput, ExecOutput, Stage, StageExt, UnwindInput, UnwindOutput,
 };
 use std::{any::Any, net::SocketAddr, path::PathBuf, sync::Arc};
 use tracing::*;
@@ -251,17 +247,12 @@
 
         if !self.skip_unwind {
             while unwind.checkpoint.block_number > self.from {
-<<<<<<< HEAD
-                let UnwindOutput { checkpoint } = unwind_stage.unwind(&provider_rw, unwind).await?;
+                let UnwindOutput { checkpoint } = unwind_stage.unwind(&provider_rw, unwind)?;
                 unwind.checkpoint = checkpoint;
 
                 if self.checkpoints {
                     provider_rw.save_stage_checkpoint(unwind_stage.id(), checkpoint)?;
                 }
-=======
-                let unwind_output = unwind_stage.unwind(&provider_rw, unwind)?;
-                unwind.checkpoint = unwind_output.checkpoint;
->>>>>>> 7c148b41
 
                 if self.commit {
                     provider_rw.commit()?;
@@ -276,15 +267,10 @@
         };
 
         loop {
-<<<<<<< HEAD
-            let ExecOutput { checkpoint, done } = exec_stage.execute(&provider_rw, input).await?;
+            exec_stage.execute_ready(input).await?;
+            let ExecOutput { checkpoint, done } = exec_stage.execute(&provider_rw, input)?;
+
             input.checkpoint = Some(checkpoint);
-=======
-            exec_stage.execute_ready(input).await?;
-            let output = exec_stage.execute(&provider_rw, input)?;
-
-            input.checkpoint = Some(output.checkpoint);
->>>>>>> 7c148b41
 
             if self.checkpoints {
                 provider_rw.save_stage_checkpoint(exec_stage.id(), checkpoint)?;
@@ -294,11 +280,7 @@
                 provider_rw = factory.provider_rw()?;
             }
 
-<<<<<<< HEAD
             if done {
-=======
-            if output.done {
->>>>>>> 7c148b41
                 break
             }
         }
