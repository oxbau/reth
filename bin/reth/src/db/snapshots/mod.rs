--- conflicted
+++ resolved
@@ -223,16 +223,9 @@
             total_file_size += file_size;
 
             println!("Snapshot: {:?}", snap.as_ref().file_name());
-<<<<<<< HEAD
-            println!("  File Size:           {:>7.2} MB", file_size as f64 / mb);
-            println!("  Filters Size:        {:>7.2} MB", jar.filter_size() as f64 / mb);
-            println!("  Offset Index Size:   {:>7.2} MB", jar.offsets_index_size() as f64 / mb);
-=======
             println!("  File Size:           {:>7}", human_bytes(file_size as f64));
             println!("  Filters Size:        {:>7}", human_bytes(jar.filter_size() as f64));
             println!("  Offset Index Size:   {:>7}", human_bytes(jar.offsets_index_size() as f64));
-            println!("  Offset List Size:    {:>7}", human_bytes(jar.offsets_size() as f64));
->>>>>>> 0dffeb86
             println!(
                 "  Loading Time:        {:>7.2} ms | {:>7.2} µs",
                 duration.as_millis() as f64,
@@ -242,16 +235,9 @@
 
         let avg_duration = total_duration / snapshots.len() as u32;
 
-<<<<<<< HEAD
-        println!("Total Filters Size:     {:>7.2} MB", total_filters_size as f64 / mb);
-        println!("Total Offset Index Size: {:>7.2} MB", total_index_size as f64 / mb);
-        println!("Total File Size:         {:>7.2} GB", total_file_size as f64 / (mb * 1024.0));
-=======
         println!("Total Filters Size:     {:>7}", human_bytes(total_filters_size as f64));
         println!("Total Offset Index Size: {:>7}", human_bytes(total_index_size as f64));
-        println!("Total Offset List Size:  {:>7}", human_bytes(total_offsets_size as f64));
         println!("Total File Size:         {:>7}", human_bytes(total_file_size as f64));
->>>>>>> 0dffeb86
         println!(
             "Average Loading Time:    {:>7.2} ms | {:>7.2} µs",
             avg_duration.as_millis() as f64,
